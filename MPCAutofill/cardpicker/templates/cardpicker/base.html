<!DOCTYPE html>
{% load static %}
<html lang="en">
<head>
    <link rel="shortcut icon" href="{% static 'cardpicker/favicon.ico' %}"/>

    <!-- Global site tag (gtag.js) - Google Analytics -->
    <script src="{% static 'js/js.cookie-2.2.1.min.js'%}"></script>
    <script async src="https://www.googletagmanager.com/gtag/js?id={{ GTAG }}"></script>
    <script>
        var my_gtag = '{{ GTAG }}';
        if (Cookies.get('ga_disabled') === 'true') {
            window['ga-disable-'.concat(my_gtag)] = true;
        }
        window.dataLayer = window.dataLayer || [];
        function gtag(){dataLayer.push(arguments);}
        gtag('js', new Date());
        gtag('config', '{{ GTAG }}');
    </script>

    <title>{% block title %}{{ SITE_NAME }}{% endblock %}</title>
    <meta charset="utf-8">
    <meta name="viewport" content="width=device-width, initial-scale=1">
    {% block description %}
        <meta name="description"
              content="The easiest way to print kitchen-table proxy cards for Magic: The Gathering (MTG) with MakePlayingCards (MPC). No prior knowledge required.">
    {% endblock %}
    <link rel="stylesheet" href="https://cdn.jsdelivr.net/npm/bootswatch@5.1.3/dist/{{ THEME }}/bootstrap.min.css">
    <link href="https://cdn.jsdelivr.net/gh/gitbrent/bootstrap-switch-button@1.1.0/css/bootstrap-switch-button.min.css" rel="stylesheet"/>
    <link rel="stylesheet" type="text/css" href="{% static 'css/custom.css' %}">
    <script src="http://code.jquery.com/jquery.min.js"></script>
    <script src="https://code.jquery.com/ui/1.12.1/jquery-ui.min.js"></script>
    <script src="https://cdnjs.cloudflare.com/ajax/libs/jqueryui-touch-punch/0.2.3/jquery.ui.touch-punch.min.js" integrity="sha512-0bEtK0USNd96MnO4XhH8jhv3nyRF0eK87pJke6pkYf3cM0uDIhNJy9ltuzqgypoIFXw3JSuiy04tVk4AjpZdZw==" crossorigin="anonymous" referrerpolicy="no-referrer"></script>
    <script src="https://cdn.jsdelivr.net/npm/bootstrap@5.2.0-beta1/dist/js/bootstrap.bundle.min.js" integrity="sha384-pprn3073KE6tl6bjs2QrFaJGz5/SUsLqktiwsUTF55Jfv3qYSDhgCecCxMW52nD2" crossorigin="anonymous"></script>
    <script src="https://cdn.jsdelivr.net/gh/gitbrent/bootstrap-switch-button@1.1.0/dist/bootstrap-switch-button.min.js"></script>
    <script src="{% static 'js/base.js' %}"></script>
    <link rel="stylesheet" href="https://cdn.jsdelivr.net/npm/bootstrap-icons@1.3.0/font/bootstrap-icons.css">
</head>
<body id="id_body" style="touch-action: manipulation;">
{# Navbar #}
<div class="navbar navbar-expand-lg fixed-top navbar-dark bg-primary" style="height: 50px;">
    <div class="container justify-content-center fixed-top align-middle bg-primary" style="max-width: 1200px;">
        <a class="navbar-brand" href="/">
            <img src="{% static 'cardpicker/logolowres.png' %}?10" width="40" height="40">&nbsp;
            <span class="align-middle"><b>{{ SITE_NAME }}</b></span></a>
        <button class="navbar-toggler" type="button" data-bs-toggle="collapse" data-bs-target="#navbarSupportedContent"
                aria-controls="navbarSupportedContent" aria-expanded="false" aria-label="Toggle navigation">
            <span class="navbar-toggler-icon"></span>
        </button>
        <div class="collapse navbar-collapse" id="navbarSupportedContent" style="font-weight: bold;">
            <ul class="navbar-nav me-auto">
                <li class="nav-item"><a class="nav-link" href="/guide">Guide</a></li>
                <li class="nav-item"><a class="nav-link" href="/new">What's New?</a></li>
                <li class="nav-item"><a class="nav-link" href="/credits">Contributions</a></li>
            </ul>
            <ul class="navbar-nav justify-content-end">
                <li class="nav-item">
                    <a class="nav-link" href="https://github.com/chilli-axe/mpc-autofill" target="_blank">Github</a>
                </li>
                <li class="nav-item">
                    <a class="nav-link" href="{{ REDDIT }}" target="_blank">Reddit</a>
                </li>
                <li class="nav-item">
                    <a class="nav-link" href="{{ DISCORD }}" target="_blank">Discord</a>
                </li>
                <li class="nav-item">
                    <a class="nav-link" href="/legal">About</a>
                </li>
            </ul>
        </div>
    </div>
<<<<<<< HEAD
</div>
=======
</nav>
>>>>>>> d1074ede
<div class="container pt-2 addmargin" style="max-width: 1200px;">
    {# error message toast #}
    <div aria-live="polite" aria-atomic="true">
        <div id="errorToast" class="toast" style="position: fixed; left: 0; z-index: -1;" data-bs-delay="10000">
            <div class="toast-header">
                <strong class="me-auto">Server Error</strong>
            </div>
            <div class="toast-body">
                <p>We're sorry, but an error occurred while handling your request.</p>
                <p id="error_message_paragraph">Error message: <b id="error_message_body"></b></p>
            </div>
        </div>
    </div>

    {# toast to allow users to opt out of Google Analytics #}
    <div aria-live="polite" aria-atomic="true">
        <div id="cookieToast" class="toast" style="position: fixed; left: 0; z-index: -2;" data-bs-autohide="false">
            <div class="toast-header">
                <strong class="me-auto">Cookie Usage</strong>
                <button type="button" class="btn-close" data-bs-dismiss="toast" aria-label="Close"></button>
            </div>
            <div class="toast-body">
                <p>
                {{ SITE_NAME }} uses cookies for remembering your search settings, and for collecting analytics
                data to help improve the site. Your data is never shared with anyone. Would you like to opt
                out of analytics cookies?
                </p>
                <p>
                View our privacy policy <a target="_blank" href="/legal">here</a>.
                </p>
                <div class="mt-2 pt-2 border-top">
                    <div class="row">
                        <div class="col-6">
                            <button type="button" class="btn btn-outline-info btn-sm w-100"
                                    onclick="cookie_toast_opt_out()">Opt me out please!</button>
                        </div>
                        <div class="col-6">
                            <button type="button" class="btn btn-primary btn-sm w-100"
                                    onclick="cookie_toast_opt_in()">That's fine!</button>
                        </div>
                    </div>
                </div>
            </div>
        </div>
    </div>

    {# code to run on page load #}
    <script type="text/javascript">
        let exception = unescape("{{ exception|escapejs }}");
        document.getElementById("id_body").onload = function () {
            base_on_load(exception);
        }
    </script>

    {% block content %}{% endblock %}
</div>
</body>
</html>
<|MERGE_RESOLUTION|>--- conflicted
+++ resolved
@@ -1,134 +1,131 @@
-<!DOCTYPE html>
-{% load static %}
-<html lang="en">
-<head>
-    <link rel="shortcut icon" href="{% static 'cardpicker/favicon.ico' %}"/>
-
-    <!-- Global site tag (gtag.js) - Google Analytics -->
-    <script src="{% static 'js/js.cookie-2.2.1.min.js'%}"></script>
-    <script async src="https://www.googletagmanager.com/gtag/js?id={{ GTAG }}"></script>
-    <script>
-        var my_gtag = '{{ GTAG }}';
-        if (Cookies.get('ga_disabled') === 'true') {
-            window['ga-disable-'.concat(my_gtag)] = true;
-        }
-        window.dataLayer = window.dataLayer || [];
-        function gtag(){dataLayer.push(arguments);}
-        gtag('js', new Date());
-        gtag('config', '{{ GTAG }}');
-    </script>
-
-    <title>{% block title %}{{ SITE_NAME }}{% endblock %}</title>
-    <meta charset="utf-8">
-    <meta name="viewport" content="width=device-width, initial-scale=1">
-    {% block description %}
-        <meta name="description"
-              content="The easiest way to print kitchen-table proxy cards for Magic: The Gathering (MTG) with MakePlayingCards (MPC). No prior knowledge required.">
-    {% endblock %}
-    <link rel="stylesheet" href="https://cdn.jsdelivr.net/npm/bootswatch@5.1.3/dist/{{ THEME }}/bootstrap.min.css">
-    <link href="https://cdn.jsdelivr.net/gh/gitbrent/bootstrap-switch-button@1.1.0/css/bootstrap-switch-button.min.css" rel="stylesheet"/>
-    <link rel="stylesheet" type="text/css" href="{% static 'css/custom.css' %}">
-    <script src="http://code.jquery.com/jquery.min.js"></script>
-    <script src="https://code.jquery.com/ui/1.12.1/jquery-ui.min.js"></script>
-    <script src="https://cdnjs.cloudflare.com/ajax/libs/jqueryui-touch-punch/0.2.3/jquery.ui.touch-punch.min.js" integrity="sha512-0bEtK0USNd96MnO4XhH8jhv3nyRF0eK87pJke6pkYf3cM0uDIhNJy9ltuzqgypoIFXw3JSuiy04tVk4AjpZdZw==" crossorigin="anonymous" referrerpolicy="no-referrer"></script>
-    <script src="https://cdn.jsdelivr.net/npm/bootstrap@5.2.0-beta1/dist/js/bootstrap.bundle.min.js" integrity="sha384-pprn3073KE6tl6bjs2QrFaJGz5/SUsLqktiwsUTF55Jfv3qYSDhgCecCxMW52nD2" crossorigin="anonymous"></script>
-    <script src="https://cdn.jsdelivr.net/gh/gitbrent/bootstrap-switch-button@1.1.0/dist/bootstrap-switch-button.min.js"></script>
-    <script src="{% static 'js/base.js' %}"></script>
-    <link rel="stylesheet" href="https://cdn.jsdelivr.net/npm/bootstrap-icons@1.3.0/font/bootstrap-icons.css">
-</head>
-<body id="id_body" style="touch-action: manipulation;">
-{# Navbar #}
-<div class="navbar navbar-expand-lg fixed-top navbar-dark bg-primary" style="height: 50px;">
-    <div class="container justify-content-center fixed-top align-middle bg-primary" style="max-width: 1200px;">
-        <a class="navbar-brand" href="/">
-            <img src="{% static 'cardpicker/logolowres.png' %}?10" width="40" height="40">&nbsp;
-            <span class="align-middle"><b>{{ SITE_NAME }}</b></span></a>
-        <button class="navbar-toggler" type="button" data-bs-toggle="collapse" data-bs-target="#navbarSupportedContent"
-                aria-controls="navbarSupportedContent" aria-expanded="false" aria-label="Toggle navigation">
-            <span class="navbar-toggler-icon"></span>
-        </button>
-        <div class="collapse navbar-collapse" id="navbarSupportedContent" style="font-weight: bold;">
-            <ul class="navbar-nav me-auto">
-                <li class="nav-item"><a class="nav-link" href="/guide">Guide</a></li>
-                <li class="nav-item"><a class="nav-link" href="/new">What's New?</a></li>
-                <li class="nav-item"><a class="nav-link" href="/credits">Contributions</a></li>
-            </ul>
-            <ul class="navbar-nav justify-content-end">
-                <li class="nav-item">
-                    <a class="nav-link" href="https://github.com/chilli-axe/mpc-autofill" target="_blank">Github</a>
-                </li>
-                <li class="nav-item">
-                    <a class="nav-link" href="{{ REDDIT }}" target="_blank">Reddit</a>
-                </li>
-                <li class="nav-item">
-                    <a class="nav-link" href="{{ DISCORD }}" target="_blank">Discord</a>
-                </li>
-                <li class="nav-item">
-                    <a class="nav-link" href="/legal">About</a>
-                </li>
-            </ul>
-        </div>
-    </div>
-<<<<<<< HEAD
-</div>
-=======
-</nav>
->>>>>>> d1074ede
-<div class="container pt-2 addmargin" style="max-width: 1200px;">
-    {# error message toast #}
-    <div aria-live="polite" aria-atomic="true">
-        <div id="errorToast" class="toast" style="position: fixed; left: 0; z-index: -1;" data-bs-delay="10000">
-            <div class="toast-header">
-                <strong class="me-auto">Server Error</strong>
-            </div>
-            <div class="toast-body">
-                <p>We're sorry, but an error occurred while handling your request.</p>
-                <p id="error_message_paragraph">Error message: <b id="error_message_body"></b></p>
-            </div>
-        </div>
-    </div>
-
-    {# toast to allow users to opt out of Google Analytics #}
-    <div aria-live="polite" aria-atomic="true">
-        <div id="cookieToast" class="toast" style="position: fixed; left: 0; z-index: -2;" data-bs-autohide="false">
-            <div class="toast-header">
-                <strong class="me-auto">Cookie Usage</strong>
-                <button type="button" class="btn-close" data-bs-dismiss="toast" aria-label="Close"></button>
-            </div>
-            <div class="toast-body">
-                <p>
-                {{ SITE_NAME }} uses cookies for remembering your search settings, and for collecting analytics
-                data to help improve the site. Your data is never shared with anyone. Would you like to opt
-                out of analytics cookies?
-                </p>
-                <p>
-                View our privacy policy <a target="_blank" href="/legal">here</a>.
-                </p>
-                <div class="mt-2 pt-2 border-top">
-                    <div class="row">
-                        <div class="col-6">
-                            <button type="button" class="btn btn-outline-info btn-sm w-100"
-                                    onclick="cookie_toast_opt_out()">Opt me out please!</button>
-                        </div>
-                        <div class="col-6">
-                            <button type="button" class="btn btn-primary btn-sm w-100"
-                                    onclick="cookie_toast_opt_in()">That's fine!</button>
-                        </div>
-                    </div>
-                </div>
-            </div>
-        </div>
-    </div>
-
-    {# code to run on page load #}
-    <script type="text/javascript">
-        let exception = unescape("{{ exception|escapejs }}");
-        document.getElementById("id_body").onload = function () {
-            base_on_load(exception);
-        }
-    </script>
-
-    {% block content %}{% endblock %}
-</div>
-</body>
-</html>
+<!DOCTYPE html>
+{% load static %}
+<html lang="en">
+<head>
+    <link rel="shortcut icon" href="{% static 'cardpicker/favicon.ico' %}"/>
+
+    <!-- Global site tag (gtag.js) - Google Analytics -->
+    <script src="{% static 'js/js.cookie-2.2.1.min.js'%}"></script>
+    <script async src="https://www.googletagmanager.com/gtag/js?id={{ GTAG }}"></script>
+    <script>
+        var my_gtag = '{{ GTAG }}';
+        if (Cookies.get('ga_disabled') === 'true') {
+            window['ga-disable-'.concat(my_gtag)] = true;
+        }
+        window.dataLayer = window.dataLayer || [];
+        function gtag(){dataLayer.push(arguments);}
+        gtag('js', new Date());
+        gtag('config', '{{ GTAG }}');
+    </script>
+
+    <title>{% block title %}{{ SITE_NAME }}{% endblock %}</title>
+    <meta charset="utf-8">
+    <meta name="viewport" content="width=device-width, initial-scale=1">
+    {% block description %}
+        <meta name="description"
+              content="The easiest way to print kitchen-table proxy cards for Magic: The Gathering (MTG) with MakePlayingCards (MPC). No prior knowledge required.">
+    {% endblock %}
+    <link rel="stylesheet" href="https://cdn.jsdelivr.net/npm/bootswatch@5.1.3/dist/{{ THEME }}/bootstrap.min.css">
+    <link href="https://cdn.jsdelivr.net/gh/gitbrent/bootstrap-switch-button@1.1.0/css/bootstrap-switch-button.min.css" rel="stylesheet"/>
+    <link rel="stylesheet" type="text/css" href="{% static 'css/custom.css' %}">
+    <script src="http://code.jquery.com/jquery.min.js"></script>
+    <script src="https://code.jquery.com/ui/1.12.1/jquery-ui.min.js"></script>
+    <script src="https://cdnjs.cloudflare.com/ajax/libs/jqueryui-touch-punch/0.2.3/jquery.ui.touch-punch.min.js" integrity="sha512-0bEtK0USNd96MnO4XhH8jhv3nyRF0eK87pJke6pkYf3cM0uDIhNJy9ltuzqgypoIFXw3JSuiy04tVk4AjpZdZw==" crossorigin="anonymous" referrerpolicy="no-referrer"></script>
+    <script src="https://cdn.jsdelivr.net/npm/bootstrap@5.2.0-beta1/dist/js/bootstrap.bundle.min.js" integrity="sha384-pprn3073KE6tl6bjs2QrFaJGz5/SUsLqktiwsUTF55Jfv3qYSDhgCecCxMW52nD2" crossorigin="anonymous"></script>
+    <script src="https://cdn.jsdelivr.net/gh/gitbrent/bootstrap-switch-button@1.1.0/dist/bootstrap-switch-button.min.js"></script>
+    <script src="{% static 'js/base.js' %}"></script>
+    <link rel="stylesheet" href="https://cdn.jsdelivr.net/npm/bootstrap-icons@1.3.0/font/bootstrap-icons.css">
+</head>
+<body id="id_body" style="touch-action: manipulation;">
+{# Navbar #}
+<div class="navbar navbar-expand-lg fixed-top navbar-dark bg-primary" style="height: 50px;">
+    <div class="container justify-content-center fixed-top align-middle bg-primary" style="max-width: 1200px;">
+        <a class="navbar-brand" href="/">
+            <img src="{% static 'cardpicker/logolowres.png' %}?10" width="40" height="40">&nbsp;
+            <span class="align-middle"><b>{{ SITE_NAME }}</b></span></a>
+        <button class="navbar-toggler" type="button" data-bs-toggle="collapse" data-bs-target="#navbarSupportedContent"
+                aria-controls="navbarSupportedContent" aria-expanded="false" aria-label="Toggle navigation">
+            <span class="navbar-toggler-icon"></span>
+        </button>
+        <div class="collapse navbar-collapse" id="navbarSupportedContent" style="font-weight: bold;">
+            <ul class="navbar-nav me-auto">
+                <li class="nav-item"><a class="nav-link" href="/guide">Guide</a></li>
+                <li class="nav-item"><a class="nav-link" href="/new">What's New?</a></li>
+                <li class="nav-item"><a class="nav-link" href="/credits">Contributions</a></li>
+            </ul>
+            <ul class="navbar-nav justify-content-end">
+                <li class="nav-item">
+                    <a class="nav-link" href="https://github.com/chilli-axe/mpc-autofill" target="_blank">Github</a>
+                </li>
+                <li class="nav-item">
+                    <a class="nav-link" href="{{ REDDIT }}" target="_blank">Reddit</a>
+                </li>
+                <li class="nav-item">
+                    <a class="nav-link" href="{{ DISCORD }}" target="_blank">Discord</a>
+                </li>
+                <li class="nav-item">
+                    <a class="nav-link" href="/legal">About</a>
+                </li>
+            </ul>
+        </div>
+    </div>
+</div>
+
+<div class="container pt-2 addmargin" style="max-width: 1200px;">
+    {# error message toast #}
+    <div aria-live="polite" aria-atomic="true">
+        <div id="errorToast" class="toast" style="position: fixed; left: 0; z-index: -1;" data-bs-delay="10000">
+            <div class="toast-header">
+                <strong class="me-auto">Server Error</strong>
+            </div>
+            <div class="toast-body">
+                <p>We're sorry, but an error occurred while handling your request.</p>
+                <p id="error_message_paragraph">Error message: <b id="error_message_body"></b></p>
+            </div>
+        </div>
+    </div>
+
+    {# toast to allow users to opt out of Google Analytics #}
+    <div aria-live="polite" aria-atomic="true">
+        <div id="cookieToast" class="toast" style="position: fixed; left: 0; z-index: -2;" data-bs-autohide="false">
+            <div class="toast-header">
+                <strong class="me-auto">Cookie Usage</strong>
+                <button type="button" class="btn-close" data-bs-dismiss="toast" aria-label="Close"></button>
+            </div>
+            <div class="toast-body">
+                <p>
+                {{ SITE_NAME }} uses cookies for remembering your search settings, and for collecting analytics
+                data to help improve the site. Your data is never shared with anyone. Would you like to opt
+                out of analytics cookies?
+                </p>
+                <p>
+                View our privacy policy <a target="_blank" href="/legal">here</a>.
+                </p>
+                <div class="mt-2 pt-2 border-top">
+                    <div class="row">
+                        <div class="col-6">
+                            <button type="button" class="btn btn-outline-info btn-sm w-100"
+                                    onclick="cookie_toast_opt_out()">Opt me out please!</button>
+                        </div>
+                        <div class="col-6">
+                            <button type="button" class="btn btn-primary btn-sm w-100"
+                                    onclick="cookie_toast_opt_in()">That's fine!</button>
+                        </div>
+                    </div>
+                </div>
+            </div>
+        </div>
+    </div>
+
+    {# code to run on page load #}
+    <script type="text/javascript">
+        let exception = unescape("{{ exception|escapejs }}");
+        document.getElementById("id_body").onload = function () {
+            base_on_load(exception);
+        }
+    </script>
+
+    {% block content %}{% endblock %}
+</div>
+</body>
+</html>