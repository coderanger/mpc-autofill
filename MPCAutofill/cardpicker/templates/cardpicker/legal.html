--- conflicted
+++ resolved
@@ -1,36 +1,24 @@
-{% extends 'cardpicker/base.html' %}
-
-{% block content %}
-
-<<<<<<< HEAD
-    <h2>Legal</h2>
-=======
-  <h2>Legal</h2>
->>>>>>> 9f9307ea
-
-    <p>MPC Autofill is unofficial Fan Content permitted under the Fan Content Policy.
-        Not approved/endorsed by Wizards.
-        Portions of the materials used are property of Wizards of the Coast.
-        <a href="https://company.wizards.com/">©Wizards of the Coast LLC.</a></p>
-
-    <p>Custom card images displayed in MPC Autofill are subject to the license terms under which they were uploaded to
-        their hosts (Google Drive). MPC Autofill is not responsible for the content of user-uploaded images.</p>
-
-<<<<<<< HEAD
-    <p>MPC Autofill does not condone or support the resale (or other commercial use) of cards printed with this website
-        in any way.
-        As per <a href="https://www.makeplayingcards.com/">MakePlayingCards.com</a>'s user agreement, users acknowledge
-        that they
-        <i>"...own all copyrights for [card images used in orders] or have full authorization to use them."</i></p>
-
-    <p>MPC Autofill is not affiliated with, produced by, or endorsed by
-        <a href="https://www.makeplayingcards.com/">MakePlayingCards.com</a> or
-        <a href="https://scryfall.com/">Scryfall</a>.</p>
-{% endblock %}
-=======
-  <p>MPC Autofill is not affiliated with, produced by, or endorsed by
-    <a href="https://www.makeplayingcards.com/">MakePlayingCards.com</a> or
-    <a href="https://scryfall.com/">Scryfall</a>.</p>
-{% endblock %}
-
->>>>>>> 9f9307ea
+{% extends 'cardpicker/base.html' %}
+
+{% block content %}
+
+    <h2>Legal</h2>
+
+    <p>MPC Autofill is unofficial Fan Content permitted under the Fan Content Policy.
+        Not approved/endorsed by Wizards.
+        Portions of the materials used are property of Wizards of the Coast.
+        <a href="https://company.wizards.com/">©Wizards of the Coast LLC.</a></p>
+
+    <p>Custom card images displayed in MPC Autofill are subject to the license terms under which they were uploaded to
+        their hosts (Google Drive). MPC Autofill is not responsible for the content of user-uploaded images.</p>
+
+    <p>MPC Autofill does not condone or support the resale (or other commercial use) of cards printed with this website
+        in any way.
+        As per <a href="https://www.makeplayingcards.com/">MakePlayingCards.com</a>'s user agreement, users acknowledge
+        that they
+        <i>"...own all copyrights for [card images used in orders] or have full authorization to use them."</i></p>
+
+    <p>MPC Autofill is not affiliated with, produced by, or endorsed by
+        <a href="https://www.makeplayingcards.com/">MakePlayingCards.com</a> or
+        <a href="https://scryfall.com/">Scryfall</a>.</p>
+{% endblock %}