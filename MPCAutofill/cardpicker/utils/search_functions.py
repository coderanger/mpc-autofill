from datetime import timedelta
from math import floor
from typing import Dict, List, Optional, Tuple, Type

from django.utils import timezone
from elasticsearch.exceptions import ConnectionError as ElasticConnectionError
from elasticsearch_dsl.document import Document
from elasticsearch_dsl.index import Index
from elasticsearch_dsl.query import Match
from Levenshtein import distance

from cardpicker.documents import CardbackSearch, CardSearch, TokenSearch
from cardpicker.models import Source
from cardpicker.utils.to_searchable import to_searchable


class SearchExceptions:
    class IndexNotFoundException(Exception):
        def __init__(self, index):
            self.message = (
                f"The search index {index} does not exist. Usually, this happens because the database "
                f"is in the middle of updating - check back in a few minutes!"
            )
            super().__init__(self.message)

    class ConnectionTimedOutException(Exception):
        def __init__(self):
            self.message = "Unable to connect to the search engine (timed out)."
            super().__init__(self.message)


def elastic_connection(func):
    """
    Small function wrapper which makes elasticsearch's connection error more readable.
    """

    def wrapper(*args, **kwargs):
        try:
            return func(*args, **kwargs)
        except ElasticConnectionError:
            raise SearchExceptions.ConnectionTimedOutException

    return wrapper


def build_context(drive_order: List[str], fuzzy_search: bool, order: Dict, qty: int):
    # I found myself copy/pasting this between the three input methods so I figured it belonged in its own function

<<<<<<< HEAD
    # For donation modal, approximate how many cards I've rendered
    #my_cards = 100 * floor(
    #    int(Source.objects.get(id="Chilli_Axe").count()[0].replace(",", "")) / 100
    #)

    # With Chilli_Axe's drive not in the list, the above always causes an exception
    my_cards = 0 # workaround

=======
>>>>>>> e4b75e62
    context = {
        "drive_order": drive_order,
        "fuzzy_search": "true" if fuzzy_search else "false",
        "order": order,
        "qty": qty,
    }

    return context


def retrieve_search_settings(request) -> Tuple[List, bool]:
    # safely retrieve drive_order and fuzzy_search from request, given that sometimes
    # they might not exist, and trying to manipulate None objects results in exceptions
    drive_order = request.POST.get("drive_order")
    if drive_order is not None:
        drive_order = drive_order.split(",")
    fuzzy_search = request.POST.get("fuzzy_search")
    if fuzzy_search is not None:
        fuzzy_search = fuzzy_search == "true"
    return drive_order, fuzzy_search


def text_to_list(input_text) -> List[int]:
    # Helper function to translate strings like "[2, 4, 5, 6]" into lists
    if input_text == "":
        return []
    return [int(x) for x in input_text.strip("][").replace(" ", "").split(",")]


def query_es_card(drive_order: List[str], fuzzy_search: bool, query: str):
    return search_database(drive_order, fuzzy_search, query, CardSearch)


@elastic_connection
def query_es_cardback():
    # return all cardbacks in the search index
    if not Index(CardbackSearch.Index.name).exists():
        raise SearchExceptions.IndexNotFoundException(CardbackSearch.__name__)
    s = CardbackSearch.search()
    hits = s.sort({"priority": {"order": "desc"}}).params(preserve_order=True).scan()
    results = [x.to_dict() for x in hits]
    return results


def query_es_token(drive_order: List[str], fuzzy_search: bool, query: str):
    return search_database(drive_order, fuzzy_search, query, TokenSearch)


@elastic_connection
def search_database(
    drive_order: List[str], fuzzy_search: bool, query: str, index: Type[Document]
) -> List[Dict]:
    # search through the database for a given query, over the drives specified in drive_orders,
    # using the search index specified in s (this enables reuse of code between Card and Token search functions)
    if not Index(index.Index.name).exists():
        raise SearchExceptions.IndexNotFoundException(index.__name__)
    s = index.search()

    results = []

    query_parsed = to_searchable(query)

    # set up search - match the query and use the AND operator
    if fuzzy_search:
        match = Match(searchq={"query": query_parsed, "operator": "AND"})
    else:
        match = Match(searchq_keyword={"query": query_parsed, "operator": "AND"})
    s_query = s.query(match)
    hits = (
        s_query.sort({"priority": {"order": "desc"}}).params(preserve_order=True).scan()
    )
    hits_dict = [x.to_dict() for x in hits]

    if hits_dict:
        if fuzzy_search:
            hits_dict.sort(key=lambda x: distance(x["searchq"], query_parsed))
        for drive in drive_order:
            results += [x for x in hits_dict if x["source"] == drive]

    return results


def process_line(input_str: str) -> Tuple[Optional[str], Optional[int]]:
    # Extract the quantity and card name from a given line of the text input
    input_str = str(" ".join([x for x in input_str.split(" ") if x]))
    if input_str.isspace() or len(input_str) == 0:
        return None, None
    num_idx = 0
    input_str = input_str.replace("//", "&").replace("/", "&")
    while True:
        if num_idx >= len(input_str):
            return None, None
        try:
            int(input_str[num_idx])
            num_idx += 1
        except ValueError:
            if num_idx == 0:
                # no number at the start of the line - assume qty 1
                qty = 1
                name = " ".join(input_str.split(" "))
            else:
                # located the break between qty and name
                try:
                    qty = int(input_str[0 : num_idx + 1].lower().replace("x", ""))
                except ValueError:
                    return None, None
                name = " ".join(x for x in input_str[num_idx + 1 :].split(" ") if x)
            return name, qty


@elastic_connection
def search_new_elasticsearch_definition():
    days = 14
    dt_from = timezone.now() - timedelta(days=days)
    dt_to = timezone.now()
    return CardSearch().search().filter("range", date={"from": dt_from, "to": dt_to})


@elastic_connection
def search_new(s, source, page=0):
    # define page size and the range to paginate with
    page_size = 6
    start_idx = page_size * page
    end_idx = page_size * (page + 1)

    # match the given source
    query = s.filter("match", source=source).sort({"date": {"order": "desc"}})

    # quantity related things
    qty = query.count()
    results = {"qty": qty}
    if qty > 0:
        # retrieve a page's worth of hits, and convert the results to dict for ez parsing in frontend
        results["hits"] = [x.to_dict() for x in query[start_idx:end_idx]]

    # let the frontend know whether to continue to show the load more button
    # TODO: I couldn't be fucked to solve true vs True for json serialisation but this works fine so eh?
    results["more"] = "false"
    if qty > end_idx:
        results["more"] = "true"

    return results
<|MERGE_RESOLUTION|>--- conflicted
+++ resolved
@@ -1,201 +1,190 @@
-from datetime import timedelta
-from math import floor
-from typing import Dict, List, Optional, Tuple, Type
-
-from django.utils import timezone
-from elasticsearch.exceptions import ConnectionError as ElasticConnectionError
-from elasticsearch_dsl.document import Document
-from elasticsearch_dsl.index import Index
-from elasticsearch_dsl.query import Match
-from Levenshtein import distance
-
-from cardpicker.documents import CardbackSearch, CardSearch, TokenSearch
-from cardpicker.models import Source
-from cardpicker.utils.to_searchable import to_searchable
-
-
-class SearchExceptions:
-    class IndexNotFoundException(Exception):
-        def __init__(self, index):
-            self.message = (
-                f"The search index {index} does not exist. Usually, this happens because the database "
-                f"is in the middle of updating - check back in a few minutes!"
-            )
-            super().__init__(self.message)
-
-    class ConnectionTimedOutException(Exception):
-        def __init__(self):
-            self.message = "Unable to connect to the search engine (timed out)."
-            super().__init__(self.message)
-
-
-def elastic_connection(func):
-    """
-    Small function wrapper which makes elasticsearch's connection error more readable.
-    """
-
-    def wrapper(*args, **kwargs):
-        try:
-            return func(*args, **kwargs)
-        except ElasticConnectionError:
-            raise SearchExceptions.ConnectionTimedOutException
-
-    return wrapper
-
-
-def build_context(drive_order: List[str], fuzzy_search: bool, order: Dict, qty: int):
-    # I found myself copy/pasting this between the three input methods so I figured it belonged in its own function
-
-<<<<<<< HEAD
-    # For donation modal, approximate how many cards I've rendered
-    #my_cards = 100 * floor(
-    #    int(Source.objects.get(id="Chilli_Axe").count()[0].replace(",", "")) / 100
-    #)
-
-    # With Chilli_Axe's drive not in the list, the above always causes an exception
-    my_cards = 0 # workaround
-
-=======
->>>>>>> e4b75e62
-    context = {
-        "drive_order": drive_order,
-        "fuzzy_search": "true" if fuzzy_search else "false",
-        "order": order,
-        "qty": qty,
-    }
-
-    return context
-
-
-def retrieve_search_settings(request) -> Tuple[List, bool]:
-    # safely retrieve drive_order and fuzzy_search from request, given that sometimes
-    # they might not exist, and trying to manipulate None objects results in exceptions
-    drive_order = request.POST.get("drive_order")
-    if drive_order is not None:
-        drive_order = drive_order.split(",")
-    fuzzy_search = request.POST.get("fuzzy_search")
-    if fuzzy_search is not None:
-        fuzzy_search = fuzzy_search == "true"
-    return drive_order, fuzzy_search
-
-
-def text_to_list(input_text) -> List[int]:
-    # Helper function to translate strings like "[2, 4, 5, 6]" into lists
-    if input_text == "":
-        return []
-    return [int(x) for x in input_text.strip("][").replace(" ", "").split(",")]
-
-
-def query_es_card(drive_order: List[str], fuzzy_search: bool, query: str):
-    return search_database(drive_order, fuzzy_search, query, CardSearch)
-
-
-@elastic_connection
-def query_es_cardback():
-    # return all cardbacks in the search index
-    if not Index(CardbackSearch.Index.name).exists():
-        raise SearchExceptions.IndexNotFoundException(CardbackSearch.__name__)
-    s = CardbackSearch.search()
-    hits = s.sort({"priority": {"order": "desc"}}).params(preserve_order=True).scan()
-    results = [x.to_dict() for x in hits]
-    return results
-
-
-def query_es_token(drive_order: List[str], fuzzy_search: bool, query: str):
-    return search_database(drive_order, fuzzy_search, query, TokenSearch)
-
-
-@elastic_connection
-def search_database(
-    drive_order: List[str], fuzzy_search: bool, query: str, index: Type[Document]
-) -> List[Dict]:
-    # search through the database for a given query, over the drives specified in drive_orders,
-    # using the search index specified in s (this enables reuse of code between Card and Token search functions)
-    if not Index(index.Index.name).exists():
-        raise SearchExceptions.IndexNotFoundException(index.__name__)
-    s = index.search()
-
-    results = []
-
-    query_parsed = to_searchable(query)
-
-    # set up search - match the query and use the AND operator
-    if fuzzy_search:
-        match = Match(searchq={"query": query_parsed, "operator": "AND"})
-    else:
-        match = Match(searchq_keyword={"query": query_parsed, "operator": "AND"})
-    s_query = s.query(match)
-    hits = (
-        s_query.sort({"priority": {"order": "desc"}}).params(preserve_order=True).scan()
-    )
-    hits_dict = [x.to_dict() for x in hits]
-
-    if hits_dict:
-        if fuzzy_search:
-            hits_dict.sort(key=lambda x: distance(x["searchq"], query_parsed))
-        for drive in drive_order:
-            results += [x for x in hits_dict if x["source"] == drive]
-
-    return results
-
-
-def process_line(input_str: str) -> Tuple[Optional[str], Optional[int]]:
-    # Extract the quantity and card name from a given line of the text input
-    input_str = str(" ".join([x for x in input_str.split(" ") if x]))
-    if input_str.isspace() or len(input_str) == 0:
-        return None, None
-    num_idx = 0
-    input_str = input_str.replace("//", "&").replace("/", "&")
-    while True:
-        if num_idx >= len(input_str):
-            return None, None
-        try:
-            int(input_str[num_idx])
-            num_idx += 1
-        except ValueError:
-            if num_idx == 0:
-                # no number at the start of the line - assume qty 1
-                qty = 1
-                name = " ".join(input_str.split(" "))
-            else:
-                # located the break between qty and name
-                try:
-                    qty = int(input_str[0 : num_idx + 1].lower().replace("x", ""))
-                except ValueError:
-                    return None, None
-                name = " ".join(x for x in input_str[num_idx + 1 :].split(" ") if x)
-            return name, qty
-
-
-@elastic_connection
-def search_new_elasticsearch_definition():
-    days = 14
-    dt_from = timezone.now() - timedelta(days=days)
-    dt_to = timezone.now()
-    return CardSearch().search().filter("range", date={"from": dt_from, "to": dt_to})
-
-
-@elastic_connection
-def search_new(s, source, page=0):
-    # define page size and the range to paginate with
-    page_size = 6
-    start_idx = page_size * page
-    end_idx = page_size * (page + 1)
-
-    # match the given source
-    query = s.filter("match", source=source).sort({"date": {"order": "desc"}})
-
-    # quantity related things
-    qty = query.count()
-    results = {"qty": qty}
-    if qty > 0:
-        # retrieve a page's worth of hits, and convert the results to dict for ez parsing in frontend
-        results["hits"] = [x.to_dict() for x in query[start_idx:end_idx]]
-
-    # let the frontend know whether to continue to show the load more button
-    # TODO: I couldn't be fucked to solve true vs True for json serialisation but this works fine so eh?
-    results["more"] = "false"
-    if qty > end_idx:
-        results["more"] = "true"
-
-    return results
+from datetime import timedelta
+from math import floor
+from typing import Dict, List, Optional, Tuple, Type
+
+from django.utils import timezone
+from elasticsearch.exceptions import ConnectionError as ElasticConnectionError
+from elasticsearch_dsl.document import Document
+from elasticsearch_dsl.index import Index
+from elasticsearch_dsl.query import Match
+from Levenshtein import distance
+
+from cardpicker.documents import CardbackSearch, CardSearch, TokenSearch
+from cardpicker.models import Source
+from cardpicker.utils.to_searchable import to_searchable
+
+
+class SearchExceptions:
+    class IndexNotFoundException(Exception):
+        def __init__(self, index):
+            self.message = (
+                f"The search index {index} does not exist. Usually, this happens because the database "
+                f"is in the middle of updating - check back in a few minutes!"
+            )
+            super().__init__(self.message)
+
+    class ConnectionTimedOutException(Exception):
+        def __init__(self):
+            self.message = "Unable to connect to the search engine (timed out)."
+            super().__init__(self.message)
+
+
+def elastic_connection(func):
+    """
+    Small function wrapper which makes elasticsearch's connection error more readable.
+    """
+
+    def wrapper(*args, **kwargs):
+        try:
+            return func(*args, **kwargs)
+        except ElasticConnectionError:
+            raise SearchExceptions.ConnectionTimedOutException
+
+    return wrapper
+
+
+def build_context(drive_order: List[str], fuzzy_search: bool, order: Dict, qty: int):
+    # I found myself copy/pasting this between the three input methods so I figured it belonged in its own function
+
+    context = {
+        "drive_order": drive_order,
+        "fuzzy_search": "true" if fuzzy_search else "false",
+        "order": order,
+        "qty": qty,
+    }
+
+    return context
+
+
+def retrieve_search_settings(request) -> Tuple[List, bool]:
+    # safely retrieve drive_order and fuzzy_search from request, given that sometimes
+    # they might not exist, and trying to manipulate None objects results in exceptions
+    drive_order = request.POST.get("drive_order")
+    if drive_order is not None:
+        drive_order = drive_order.split(",")
+    fuzzy_search = request.POST.get("fuzzy_search")
+    if fuzzy_search is not None:
+        fuzzy_search = fuzzy_search == "true"
+    return drive_order, fuzzy_search
+
+
+def text_to_list(input_text) -> List[int]:
+    # Helper function to translate strings like "[2, 4, 5, 6]" into lists
+    if input_text == "":
+        return []
+    return [int(x) for x in input_text.strip("][").replace(" ", "").split(",")]
+
+
+def query_es_card(drive_order: List[str], fuzzy_search: bool, query: str):
+    return search_database(drive_order, fuzzy_search, query, CardSearch)
+
+
+@elastic_connection
+def query_es_cardback():
+    # return all cardbacks in the search index
+    if not Index(CardbackSearch.Index.name).exists():
+        raise SearchExceptions.IndexNotFoundException(CardbackSearch.__name__)
+    s = CardbackSearch.search()
+    hits = s.sort({"priority": {"order": "desc"}}).params(preserve_order=True).scan()
+    results = [x.to_dict() for x in hits]
+    return results
+
+
+def query_es_token(drive_order: List[str], fuzzy_search: bool, query: str):
+    return search_database(drive_order, fuzzy_search, query, TokenSearch)
+
+
+@elastic_connection
+def search_database(
+    drive_order: List[str], fuzzy_search: bool, query: str, index: Type[Document]
+) -> List[Dict]:
+    # search through the database for a given query, over the drives specified in drive_orders,
+    # using the search index specified in s (this enables reuse of code between Card and Token search functions)
+    if not Index(index.Index.name).exists():
+        raise SearchExceptions.IndexNotFoundException(index.__name__)
+    s = index.search()
+
+    results = []
+
+    query_parsed = to_searchable(query)
+
+    # set up search - match the query and use the AND operator
+    if fuzzy_search:
+        match = Match(searchq={"query": query_parsed, "operator": "AND"})
+    else:
+        match = Match(searchq_keyword={"query": query_parsed, "operator": "AND"})
+    s_query = s.query(match)
+    hits = (
+        s_query.sort({"priority": {"order": "desc"}}).params(preserve_order=True).scan()
+    )
+    hits_dict = [x.to_dict() for x in hits]
+
+    if hits_dict:
+        if fuzzy_search:
+            hits_dict.sort(key=lambda x: distance(x["searchq"], query_parsed))
+        for drive in drive_order:
+            results += [x for x in hits_dict if x["source"] == drive]
+
+    return results
+
+
+def process_line(input_str: str) -> Tuple[Optional[str], Optional[int]]:
+    # Extract the quantity and card name from a given line of the text input
+    input_str = str(" ".join([x for x in input_str.split(" ") if x]))
+    if input_str.isspace() or len(input_str) == 0:
+        return None, None
+    num_idx = 0
+    input_str = input_str.replace("//", "&").replace("/", "&")
+    while True:
+        if num_idx >= len(input_str):
+            return None, None
+        try:
+            int(input_str[num_idx])
+            num_idx += 1
+        except ValueError:
+            if num_idx == 0:
+                # no number at the start of the line - assume qty 1
+                qty = 1
+                name = " ".join(input_str.split(" "))
+            else:
+                # located the break between qty and name
+                try:
+                    qty = int(input_str[0 : num_idx + 1].lower().replace("x", ""))
+                except ValueError:
+                    return None, None
+                name = " ".join(x for x in input_str[num_idx + 1 :].split(" ") if x)
+            return name, qty
+
+
+@elastic_connection
+def search_new_elasticsearch_definition():
+    days = 14
+    dt_from = timezone.now() - timedelta(days=days)
+    dt_to = timezone.now()
+    return CardSearch().search().filter("range", date={"from": dt_from, "to": dt_to})
+
+
+@elastic_connection
+def search_new(s, source, page=0):
+    # define page size and the range to paginate with
+    page_size = 6
+    start_idx = page_size * page
+    end_idx = page_size * (page + 1)
+
+    # match the given source
+    query = s.filter("match", source=source).sort({"date": {"order": "desc"}})
+
+    # quantity related things
+    qty = query.count()
+    results = {"qty": qty}
+    if qty > 0:
+        # retrieve a page's worth of hits, and convert the results to dict for ez parsing in frontend
+        results["hits"] = [x.to_dict() for x in query[start_idx:end_idx]]
+
+    # let the frontend know whether to continue to show the load more button
+    # TODO: I couldn't be fucked to solve true vs True for json serialisation but this works fine so eh?
+    results["more"] = "false"
+    if qty > end_idx:
+        results["more"] = "true"
+
+    return results