<<<<<<< HEAD
# To package up as executable, run this in command prompt: 
=======
# To package up as executable, run this in command prompt:
>>>>>>> 9f9307ea
# pyinstaller --onefile --hidden-import=colorama --icon=favicon.ico autofill.py
import colorama
from webdriver_manager.chrome import ChromeDriverManager
from selenium.common.exceptions import (
    NoAlertPresentException,
    UnexpectedAlertPresentException,
    NoSuchElementException,
    TimeoutException)
from selenium.webdriver.support.expected_conditions import invisibility_of_element
from selenium.webdriver.support.ui import WebDriverWait, Select
from selenium import webdriver
from selenium.webdriver.chrome.options import Options
import time
import os
import sys
import xml.etree.ElementTree as ET
import numpy as np
import requests
from tqdm import tqdm
from concurrent.futures import ThreadPoolExecutor
from functools import partial
import queue
<<<<<<< HEAD
import math

"""
Drive File Info API
https://script.google.com/macros/s/AKfycbw90rkocSdppkEuyVdsTuZNslrhd5zNT3XMgfucNMM1JjhLl-Q/exec

function doPost(e) {
  return (function(id){
    var file = DriveApp.getFileById(id);
    return ContentService
          .createTextOutput(JSON.stringify({
            //result: file.getBlob().getBytes(),
            name: file.getName(),
            mimeType: file.getBlob().getContentType()
          }))
          .setMimeType(ContentService.MimeType.JSON);
  })(e.parameters.id);
}
"""

"""
Drive File Contents API
https://script.google.com/macros/s/AKfycbzzCWc2x3tfQU1Zp45LB1P19FNZE-4njwzfKT5_Rx399h-5dELZWyvf/exec

function doPost(e) {
  return (function(id){
    var file = DriveApp.getFileById(id);
    var size = file.getSize();
    var result = [];
    if (size <= 30000000) {
      result = file.getBlob().getBytes();
    }
    return ContentService
          .createTextOutput(JSON.stringify({
            result: result,
          }))
          .setMimeType(ContentService.MimeType.JSON);
  })(e.parameters.id);
}
"""
=======
>>>>>>> 9f9307ea

# Disable logging messages for webdriver_manager
os.environ['WDM_LOG_LEVEL'] = '0'

q_front = queue.Queue()
q_back = queue.Queue()
q_cardback = queue.Queue()
<<<<<<< HEAD
q_error = queue.Queue()
=======
>>>>>>> 9f9307ea

# On macOS, os.getcwd() doesn't work as expected - retrieve the executable's directory another way instead
if getattr(sys, 'frozen', False):
    currdir = os.path.dirname(os.path.realpath(sys.executable))
else:
    currdir = os.getcwd()

cards_folder = currdir + "/cards"
if not os.path.exists(cards_folder):
    os.mkdir(cards_folder)
<<<<<<< HEAD
=======

>>>>>>> 9f9307ea

def text_to_list(input_text):
    # Helper function to translate strings like "[2, 4, 5, 6]" into lists
    if input_text == "":
        return []
    return [int(x) for x in input_text.strip('][').replace(" ", "").split(',')]

<<<<<<< HEAD
def text_to_list(input_text):
    # Helper function to translate strings like "[2, 4, 5, 6]" into lists
    if input_text == "":
        return []
    return [int(x) for x in input_text.strip('][').replace(" ", "").split(',')]


=======

>>>>>>> 9f9307ea
def fill_cards(bar: tqdm, driver, root):
    # Load Custom Game Cards (63mm x 88mm) page
    driver.get("https://www.makeplayingcards.com/design/custom-blank-card.html")

    # Select card stock
    stock_dropdown = Select(driver.find_element_by_id("dro_paper_type"))
    stock_dropdown.select_by_visible_text(root[0][2].text)

    # Select number of cards
    qty_dropdown = Select(driver.find_element_by_id("dro_choosesize"))
    qty_dropdown.select_by_value(root[0][1].text)

    # Switch the finish to foil if the user ordered foil cards
<<<<<<< HEAD
    if root[0][3].text == "true":
        foil_dropdown = Select(driver.find_element_by_id("dro_product_effect"))
        foil_dropdown.select_by_visible_text("Holographic (card front)")
=======
    if root[0][3].text == "foil":
        foil_dropdown = Select(driver.find_element_by_id("dro_product_effect"))
        foil_dropdown.select_by_value("Holographic (card front)")
>>>>>>> 9f9307ea

    # Accept current settings and move to next step
    driver.execute_script(
        "javascript:doPersonalize('https://www.makeplayingcards.com/products/pro_item_process_flow.aspx')")

<<<<<<< HEAD
    # Set the desired number of cards, then move to the next step
    driver.switch_to.frame("sysifm_loginFrame")
    driver.execute_script("javascript:document.getElementById('txt_card_number').value=" + str(root[0][0].text) + ";")
=======
    # Key in the desired number of cards, then move to the next step
    # TODO: can we do this with javascript / another way? currently it can be interrupted
    driver.switch_to.frame("sysifm_loginFrame")
    qtyfield = driver.find_element_by_id("txt_card_number")
    qtyfield.clear()
    qtyfield.send_keys(root[0][0].text)
>>>>>>> 9f9307ea

    # Select "different images" for front
    driver.execute_script("javascript:setMode('ImageText', 0);")
    driver.switch_to.default_content()

    # Insert card fronts
    for i in range(0, len(cardsinfo_front)):
        curr_card = q_front.get()
<<<<<<< HEAD
        if curr_card != ("", ""):
            pid = upload_card(driver, curr_card[0])
            insert_card(driver, pid, curr_card[1])
=======
        pid = upload_card(driver, curr_card[0])
        insert_card(driver, pid, curr_card[1])
>>>>>>> 9f9307ea
        bar.update(1)

    # Page through to backs
    driver.execute_script("javascript:oDesign.setNextStep();")
    try:
        alert = driver.switch_to.alert
        alert.accept()
    except NoAlertPresentException:
        pass

    # Page over to the next step from "add text to fronts"
    wait(driver)
    driver.find_element_by_id("closeBtn").click()
    driver.execute_script("javascript:oDesign.setNextStep();")

    # Select "different images" for backs
    wait(driver)
    driver.switch_to.frame("sysifm_loginFrame")

    if len(root[2]) == 0:
        # Same cardback for every card
        driver.execute_script("javascript:setMode('ImageText', 1);")
        driver.switch_to.default_content()

        # Pull the common cardback card info off the queue, then upload and insert it
        curr_card = q_cardback.get()
<<<<<<< HEAD
        if curr_card != ("", ""):
            pid = upload_card(driver, curr_card[0])
            insert_card(driver, pid, [0])
=======
        pid = upload_card(driver, curr_card[0])
        insert_card(driver, pid, [0])
>>>>>>> 9f9307ea
        bar.update(1)

    else:
        # Different cardbacks
        driver.execute_script("javascript:setMode('ImageText', 0);")
        driver.switch_to.default_content()

        # Insert specified cardbacks
        cards_with_backs = []
        for i in range(0, len(cardsinfo_back)):
            curr_card = q_back.get()
<<<<<<< HEAD
            if curr_card != ("", ""):
                pid = upload_card(driver, curr_card[0])
                insert_card(driver, pid, curr_card[1])
=======
            pid = upload_card(driver, curr_card[0])
            insert_card(driver, pid, curr_card[1])
>>>>>>> 9f9307ea

            # Keep track of the back slots we've filled
            cards_with_backs.extend(curr_card[1])
            bar.update(1)

        # Determine which slots require the common cardback
        # TODO: Is there a more efficient way to do this? Look at DOM instead?
        total_cards = int(root[0][0].text)
        cards_needing_backs = [x for x in range(0, total_cards) if x not in cards_with_backs]

        # Upload and insert the common cardback
        curr_card = q_cardback.get()
<<<<<<< HEAD
        if curr_card != ("", ""):
            pid = upload_card(driver, curr_card[0])
            insert_card(driver, pid, cards_needing_backs)
=======
        pid = upload_card(driver, curr_card[0])
        insert_card(driver, pid, cards_needing_backs)
>>>>>>> 9f9307ea
        bar.update(1)

    # Page through to finalise project
    driver.execute_script("javascript:oDesign.setNextStep();")
    try:
        alert = driver.switch_to.alert
        alert.accept()
    except NoAlertPresentException:
        pass
    wait(driver)
    time.sleep(1)
    driver.execute_script("javascript:oDesign.setNextStep();")

    # Page over to the next step from "add text to backs"
    wait(driver)
    driver.execute_script("javascript:oDesign.setNextStep();")


def wait(driver):
    # Wait until the loading circle on MPC disappears before exiting from this function
    try:
        # Recently changed to <sysdiv_wait> from <sysimg_wait>, because sysimg_wait sometimes doesn't appear when
        # inserting the first card for an order, so only the first slot in the first image's slots would be filled
        wait_elem = driver.find_element_by_id("sysdiv_wait")
        # Wait for the element to become invisible
        while True:
            try:
                WebDriverWait(driver, 100).until(invisibility_of_element(wait_elem))
            except TimeoutException:
                continue
            break
    except NoSuchElementException:
        return


def download_card(bar: tqdm, cardinfo):
<<<<<<< HEAD
    # Retrieve file ID and face from function argument
    file_id = cardinfo[0]
    file_face = cardinfo[3]
    filename = ""

    # Attempt to retrieve the filename from function argument (XML)
    try:
        filename = cardinfo[2]
        # this is pretty fucking stupid but if it works it works
        if filename == "":
            raise IndexError
    
    except IndexError:
        # Can't retrieve filename from argument (XML) - retrieve it from a google app query instead
        # Credit to https://tanaikech.github.io/2017/03/20/download-files-without-authorization-from-google-drive/
        try:
            r_info = requests.post(
                "https://script.google.com/macros/s/AKfycbw90rkocSdppkEuyVdsTuZNslrhd5zNT3XMgfucNMM1JjhLl-Q/exec",
                data={"id": file_id},
                timeout=10
            )
            filename = r_info.json()["name"]
        except requests.exceptions.Timeout:
            # Failed to retrieve image name - add it to error queue
            q_error.put("Failed to retrieve filename for image with ID < {} >".format(file_id))
    
    if filename:
        # Split the filename on extension and add in the ID as well
        # The filename with and without the ID in parentheses is checked for, so if the user downloads the image from
        # Google Drive without modifying the filename, it should work as expected
        # However, looking for the file with the ID in parentheses is preferred because it eliminates the possibility 
        # of filename clashes between different images
        filename_split = filename.rsplit(".", 1)
        filename_id = filename_split[0] + " (" + file_id + ")." + filename_split[1]

        # Filepath from filename
        # TODO: os.path.join?
        filepath = cards_folder + "/" + filename

        if not os.path.isfile(filepath) or os.path.getsize(filepath) <= 0:
            # The filepath without ID in parentheses doesn't exist - change the filepath to contain the ID instead
            filepath = cards_folder + "/" + filename_id

        # Download the image if it doesn't exist, or if it does exist but it's empty
        if not os.path.isfile(filepath) or os.path.getsize(filepath) <= 0:
            # Google script request for file contents
            # Set the request's timeout to 30 seconds, so if the server decides to not respond, we can 
            # move on without stopping the whole autofill process    )) > 0 and text_to_list(cardinfo[1])[0] > 10:
            try:
                r_contents = requests.post(
                    "https://script.google.com/macros/s/AKfycbzzCWc2x3tfQU1Zp45LB1P19FNZE-4njwzfKT5_Rx399h-5dELZWyvf/exec",
                    data={"id": file_id},
                    timeout=60
                )

                filecontents = r_contents.json()["result"]
                if len(filecontents) > 0:
                    # Download the image
                    f = open(filepath, "bw")
                    f.write(np.array(filecontents, dtype=np.uint8))
                    f.close()
                else:
                    # Failed to download image - add it to error queue
                    q_error.put("{}:\n  {}".format(filename, "https://drive.google.com/uc?id=" + file_id + "&export=download"))

            except requests.exceptions.Timeout:
                # Failed to download image - add it to error queue
                q_error.put("{}:\n  {}".format(filename, "https://drive.google.com/uc?id=" + file_id + "&export=download"))

    # Same check as before - if, after we've tried to download the image, the file doesn't exist or is empty,
    # or we couldn't retrieve the filename, we'll add it to an error queue and move on
    # We also decide on what to stick onto the queue here - error'd cards still go onto the queue to avoid
    # counting issues, but they're put on as empty strings so the main thread knows to skip them
    if (not os.path.isfile(filepath)) or os.path.getsize(filepath) <= 0 or not filename:
        card_item = ("", "")
    else:
        # Cards are normally put onto the queue as tuples of the image filepath and slots
        card_item = (filepath, text_to_list(cardinfo[1]))

    # Add to the appropriate queue
    if file_face == "front":
        q_front.put(card_item)
    elif file_face == "back":
        q_back.put(card_item)
    elif file_face == "cardback":
=======
    # Query google app to retrieve the card image with the specified drive ID
    # Credit to https://tanaikech.github.io/2017/03/20/download-files-without-authorization-from-google-drive/
    # The first request retrieves the file's name, so we can determine if it's been downloaded or not
    r_info = requests.post(
        "https://script.google.com/macros/s/AKfycbw90rkocSdppkEuyVdsTuZNslrhd5zNT3XMgfucNMM1JjhLl-Q/exec",
        data={"id": cardinfo[0]}
    )

    filename_split = r_info.json()["name"].rsplit(".", 1)
    filename = filename_split[0] + " (" + cardinfo[0] + ")." + filename_split[1]
    filepath = cards_folder + "/" + filename

    # Download the image if it doesn't exist, or if it does exist but it's empty
    if not os.path.isfile(filepath) or os.path.getsize(filepath) <= 0:
        # The second request for file contents
        # This is in a while loop so it'll request multiple times if the first request(/s) don't return valid data
        filecontents = []
        while len(filecontents) <= 0:
            r_contents = requests.post(
                "https://script.google.com/macros/s/AKfycbzJxEePf99FQYbnLhWQZXOayIRBg_ayoX5mrA4eA49F1PFDdJY/exec",
                data={"id": cardinfo[0]}
            )
            filecontents = r_contents.json()["result"]

        # Download the image
        f = open(filepath, "bw")
        f.write(np.array(filecontents, dtype=np.uint8))
        f.close()

    # Add to the appropriate queue
    card_item = (cards_folder + "/" + filename, text_to_list(cardinfo[1]))
    if cardinfo[2] == "front":
        q_front.put(card_item)
    elif cardinfo[2] == "back":
        q_back.put(card_item)
    elif cardinfo[2] == "cardback":
>>>>>>> 9f9307ea
        q_cardback.put(card_item)

    # Increment progress bar
    bar.update(1)


def upload_card(driver, filepath):
<<<<<<< HEAD
    if filepath != "" and os.path.isfile(filepath) and os.path.getsize(filepath) > 0:
=======
    if os.path.isfile(filepath):
>>>>>>> 9f9307ea
        num_elems = len(driver.find_elements_by_xpath("//*[contains(@id, 'upload_')]"))

        progress_container = driver.find_element_by_id("divFileProgressContainer")
        while progress_container.value_of_css_property("display") == "none":
            # Attempt to upload card until the upload progress bar appears
            driver.find_element_by_xpath('//*[@id="uploadId"]').send_keys(filepath)
            time.sleep(1)
            progress_container = driver.find_element_by_id("divFileProgressContainer")

<<<<<<< HEAD
        # Maximum of 3 minute wait per image
        timeout_counter = 0
=======
>>>>>>> 9f9307ea
        while True:
            try:
                # Wait until the image has finished uploading
                elem = driver.find_elements_by_xpath("//*[contains(@id, 'upload_')]")
                if len(elem) > num_elems:
                    # Return the uploaded card's PID so we can easily insert it into slots
                    return elem[-1].get_attribute("pid")

                time.sleep(1)
<<<<<<< HEAD
                timeout_counter += 1
                if timeout_counter > 180:
                    # Failed to upload image - add it to error queue
                    q_error.put("Failed to upload image to MPC at path < {} >".format(filepath))
                    return ""
=======
>>>>>>> 9f9307ea
            except UnexpectedAlertPresentException:
                # If the user clicks on the window, alerts can pop up - we just want to dismiss these and move on
                try:
                    alert = driver.switch_to.alert
                    alert.accept()
                except NoAlertPresentException:
                    pass
    else:
<<<<<<< HEAD
        # Returns an empty string if the file does not exist
        return ""


def insert_card(driver, pid, slots):
    if pid != "":
        # Use mpc's JS functions to insert cards without simulated drag/drop
        driver.execute_script("javascript: l = PageLayout.prototype")
        for slot in slots:
            # Insert the card into each slot and wait for the page to load before continuing
            cmd = "javascript:l.applyDragPhoto(l.getElement3(\"dnImg\", {}), 0, \"{}\")".format(slot, pid)
            driver.execute_script(cmd)
            wait(driver)


if __name__ == "__main__":
    print("MPC Autofill initialising.")
    t = time.time()

    # Parse XML doc
    try:
        tree = ET.parse(currdir + "/cards.xml")
    except FileNotFoundError:
        try:
            tree = ET.parse(currdir + "/cards.xml.txt")
        except FileNotFoundError:
            input("cards.xml not found in this directory. Press enter to exit.")
            sys.exit(0)
    root = tree.getroot()

    # Extract information out of XML doc
    # Determine if this XML file is pre-3.0 (does not include search queries or filenames)
    if len(root[1][0]) > 2:
        # XML is 3.0-onwards, and filename can be retrieved
        cardsinfo_front = [(x[0].text, x[1].text, x[2].text, "front") for x in root[1]]
        cardsinfo_back = [(x[0].text, x[1].text, x[2].text, "back") for x in root[2]]
    else:
        # XML is pre-3.0, and filename must be retrieved from google API request
        cardsinfo_front = [(x[0].text, x[1].text, "", "front") for x in root[1]]
        cardsinfo_back = [(x[0].text, x[1].text, "", "back") for x in root[2]]
=======
        return ValueError("Card image file not found.")


def insert_card(driver, pid, slots):
    # Use mpc's JS functions to insert cards without dragging/dropping
    driver.execute_script("javascript: l = PageLayout.prototype")
    for slot in slots:
        # Insert the card into each slot and wait for the page to load before continuing
        cmd = "javascript:l.applyDragPhoto(l.getElement3(\"dnImg\", {}), 0, \"{}\")".format(slot, pid)
        driver.execute_script(cmd)
        wait(driver)
>>>>>>> 9f9307ea

    cardsinfo_cardback = [(root[-1].text, "", "", "cardback")]
    cardsinfo = cardsinfo_front + cardsinfo_back + cardsinfo_cardback

<<<<<<< HEAD
    print("Successfully read XML file. Starting card downloader and webdriver processes.")

    # Set up chrome driver window here to avoid tqdm issues
    chrome_options = Options()
    chrome_options.add_argument('--log-level=3')
    chrome_options.add_experimental_option('excludeSwitches', ['enable-logging'])
    driver = webdriver.Chrome(ChromeDriverManager().install(), options=chrome_options)
    driver.set_window_size(1200, 900)
    driver.implicitly_wait(5)

    # Create ThreadPoolExecutor to download card images with, and progress bars for downloading and uploading
    with ThreadPoolExecutor(max_workers=5) as pool, \
        tqdm(position=0, total=len(cardsinfo), desc="DL", leave=True) as dl_progress, \
        tqdm(position=1, total=len(cardsinfo), desc="UL", leave=False) as ul_progress:
        # Download each card image in parallel, with the same progress bar input each time
        pool.map(partial(download_card, dl_progress), cardsinfo)
        # Launch the main webdriver automation function
        fill_cards(ul_progress, driver, root)
        dl_progress.close()
        ul_progress.close()

    print("\nAutofill complete!")

    # If any card images couldn't be downloaded, mention it here
    if not q_error.empty():
        print("\nThe following card images couldn't be downloaded automatically. Sorry about that!\n"
                "Please download the images and insert them into your order manually.\n")
        while not q_error.empty():
            print(q_error.get() + "\n")

    # Stopwatch for total autofill time
    t_total = time.time() - t
    hours = math.floor(t_total / 3600)
    mins = math.floor(t_total / 60) - hours * 60
    secs = int(t_total - (mins * 60) - (hours * 3600))

    print("Elapsed time: ", end='')
    if hours > 0:
        print("{} hours, ".format(hours), end='')    
    print("{} minutes and {} seconds.".format(mins, secs))

    input("Please review the order and ensure everything is correct before placing \n"
          "your order. If you need to make any changes to your order, you can do so \n"
          "by adding it to your Saved Projects.\n"
          "Continue with saving or purchasing your order in-browser, and press Enter here \n"
          "to finish up when you're done.\n".format(mins, secs))
    sys.exit(1)
=======
if __name__ == "__main__":
    print("MPC Autofill initialising.")

    # Parse XML doc
    try:
        tree = ET.parse(currdir + "/cards.xml")
    except FileNotFoundError:
        try:
            tree = ET.parse(currdir + "/cards.xml.txt")
        except FileNotFoundError:
            input("cards.xml not found in this directory. Press enter to exit.")
            sys.exit(0)
    root = tree.getroot()

    # Retrieve google drive IDs
    cardsinfo_front = [(x[0].text, x[1].text, "front") for x in root[1]]
    cardsinfo_back = [(x[0].text, x[1].text, "back") for x in root[2]]
    cardsinfo_cardback = [(root[-1].text, "", "cardback")]
    cardsinfo = cardsinfo_front + cardsinfo_back + cardsinfo_cardback

    # On mpcautofill.com, the user can opt to not upload images to MPC, but rather to only download them
    if root[0][3].text == "true":
        print("Successfully read XML file. Starting card downloader process.")
        # Create ThreadPoolExecutor to download card images with, and a progress bar for downloading
        with ThreadPoolExecutor(max_workers=5) as pool, \
            tqdm(position=0, total=len(cardsinfo), desc="DL", leave=True) as dl_progress:
            # TODO: Not sure why this progress bar doesn't update like it does in the default autofill behaviour
            # TODO: Also not sure why the progress bar disappears
            for _ in pool.map(partial(download_card, dl_progress), cardsinfo):
                dl_progress.update(1)
            dl_progress.close()
        print("")
        input("All specified card images downloaded! Press enter to finish up.")
    else:
        print("Successfully read XML file. Starting card downloader and webdriver processes.")

        # Set up chrome driver window here to avoid tqdm issues
        chrome_options = Options()
        chrome_options.add_argument('--log-level=3')
        chrome_options.add_experimental_option('excludeSwitches', ['enable-logging'])
        driver = webdriver.Chrome(ChromeDriverManager().install(), options=chrome_options)
        driver.set_window_size(1200, 900)
        driver.implicitly_wait(5)

        # Create ThreadPoolExecutor to download card images with, and progress bars for downloading and uploading
        with ThreadPoolExecutor(max_workers=5) as pool, \
            tqdm(position=0, total=len(cardsinfo), desc="DL", leave=True) as dl_progress, \
            tqdm(position=1, total=len(cardsinfo), desc="UL", leave=False) as ul_progress:
            # Download each card image in parallel, with the same progress bar input each time
            pool.map(partial(download_card, dl_progress), cardsinfo)
            # Launch the main webdriver automation function
            fill_cards(ul_progress, driver, root)
            dl_progress.close()
            ul_progress.close()
        print("")
        input("Autofill complete!\n"
              "Cards are occasionally not uploaded properly with this tool.\n"
              "Please review the order and ensure everything is as you desired before closing \n"
              "closing MPC Autofill. If you need to make any changes to your order, you can \n"
              "do so by first adding it to your Saved Projects.\n"
              "Continue with saving or purchasing your order in-browser, and press enter to \n"
              "finish up once complete.\n")
        sys.exit(1)
>>>>>>> 9f9307ea
<|MERGE_RESOLUTION|>--- conflicted
+++ resolved
@@ -1,8 +1,4 @@
-<<<<<<< HEAD
 # To package up as executable, run this in command prompt: 
-=======
-# To package up as executable, run this in command prompt:
->>>>>>> 9f9307ea
 # pyinstaller --onefile --hidden-import=colorama --icon=favicon.ico autofill.py
 import colorama
 from webdriver_manager.chrome import ChromeDriverManager
@@ -25,7 +21,6 @@
 from concurrent.futures import ThreadPoolExecutor
 from functools import partial
 import queue
-<<<<<<< HEAD
 import math
 
 """
@@ -66,8 +61,6 @@
   })(e.parameters.id);
 }
 """
-=======
->>>>>>> 9f9307ea
 
 # Disable logging messages for webdriver_manager
 os.environ['WDM_LOG_LEVEL'] = '0'
@@ -75,10 +68,7 @@
 q_front = queue.Queue()
 q_back = queue.Queue()
 q_cardback = queue.Queue()
-<<<<<<< HEAD
 q_error = queue.Queue()
-=======
->>>>>>> 9f9307ea
 
 # On macOS, os.getcwd() doesn't work as expected - retrieve the executable's directory another way instead
 if getattr(sys, 'frozen', False):
@@ -89,10 +79,6 @@
 cards_folder = currdir + "/cards"
 if not os.path.exists(cards_folder):
     os.mkdir(cards_folder)
-<<<<<<< HEAD
-=======
-
->>>>>>> 9f9307ea
 
 def text_to_list(input_text):
     # Helper function to translate strings like "[2, 4, 5, 6]" into lists
@@ -100,7 +86,6 @@
         return []
     return [int(x) for x in input_text.strip('][').replace(" ", "").split(',')]
 
-<<<<<<< HEAD
 def text_to_list(input_text):
     # Helper function to translate strings like "[2, 4, 5, 6]" into lists
     if input_text == "":
@@ -108,9 +93,6 @@
     return [int(x) for x in input_text.strip('][').replace(" ", "").split(',')]
 
 
-=======
-
->>>>>>> 9f9307ea
 def fill_cards(bar: tqdm, driver, root):
     # Load Custom Game Cards (63mm x 88mm) page
     driver.get("https://www.makeplayingcards.com/design/custom-blank-card.html")
@@ -124,32 +106,17 @@
     qty_dropdown.select_by_value(root[0][1].text)
 
     # Switch the finish to foil if the user ordered foil cards
-<<<<<<< HEAD
     if root[0][3].text == "true":
         foil_dropdown = Select(driver.find_element_by_id("dro_product_effect"))
         foil_dropdown.select_by_visible_text("Holographic (card front)")
-=======
-    if root[0][3].text == "foil":
-        foil_dropdown = Select(driver.find_element_by_id("dro_product_effect"))
-        foil_dropdown.select_by_value("Holographic (card front)")
->>>>>>> 9f9307ea
 
     # Accept current settings and move to next step
     driver.execute_script(
         "javascript:doPersonalize('https://www.makeplayingcards.com/products/pro_item_process_flow.aspx')")
 
-<<<<<<< HEAD
     # Set the desired number of cards, then move to the next step
     driver.switch_to.frame("sysifm_loginFrame")
     driver.execute_script("javascript:document.getElementById('txt_card_number').value=" + str(root[0][0].text) + ";")
-=======
-    # Key in the desired number of cards, then move to the next step
-    # TODO: can we do this with javascript / another way? currently it can be interrupted
-    driver.switch_to.frame("sysifm_loginFrame")
-    qtyfield = driver.find_element_by_id("txt_card_number")
-    qtyfield.clear()
-    qtyfield.send_keys(root[0][0].text)
->>>>>>> 9f9307ea
 
     # Select "different images" for front
     driver.execute_script("javascript:setMode('ImageText', 0);")
@@ -158,14 +125,9 @@
     # Insert card fronts
     for i in range(0, len(cardsinfo_front)):
         curr_card = q_front.get()
-<<<<<<< HEAD
         if curr_card != ("", ""):
             pid = upload_card(driver, curr_card[0])
             insert_card(driver, pid, curr_card[1])
-=======
-        pid = upload_card(driver, curr_card[0])
-        insert_card(driver, pid, curr_card[1])
->>>>>>> 9f9307ea
         bar.update(1)
 
     # Page through to backs
@@ -192,14 +154,9 @@
 
         # Pull the common cardback card info off the queue, then upload and insert it
         curr_card = q_cardback.get()
-<<<<<<< HEAD
         if curr_card != ("", ""):
             pid = upload_card(driver, curr_card[0])
             insert_card(driver, pid, [0])
-=======
-        pid = upload_card(driver, curr_card[0])
-        insert_card(driver, pid, [0])
->>>>>>> 9f9307ea
         bar.update(1)
 
     else:
@@ -211,14 +168,9 @@
         cards_with_backs = []
         for i in range(0, len(cardsinfo_back)):
             curr_card = q_back.get()
-<<<<<<< HEAD
             if curr_card != ("", ""):
                 pid = upload_card(driver, curr_card[0])
                 insert_card(driver, pid, curr_card[1])
-=======
-            pid = upload_card(driver, curr_card[0])
-            insert_card(driver, pid, curr_card[1])
->>>>>>> 9f9307ea
 
             # Keep track of the back slots we've filled
             cards_with_backs.extend(curr_card[1])
@@ -231,14 +183,9 @@
 
         # Upload and insert the common cardback
         curr_card = q_cardback.get()
-<<<<<<< HEAD
         if curr_card != ("", ""):
             pid = upload_card(driver, curr_card[0])
             insert_card(driver, pid, cards_needing_backs)
-=======
-        pid = upload_card(driver, curr_card[0])
-        insert_card(driver, pid, cards_needing_backs)
->>>>>>> 9f9307ea
         bar.update(1)
 
     # Page through to finalise project
@@ -275,7 +222,6 @@
 
 
 def download_card(bar: tqdm, cardinfo):
-<<<<<<< HEAD
     # Retrieve file ID and face from function argument
     file_id = cardinfo[0]
     file_face = cardinfo[3]
@@ -361,44 +307,6 @@
     elif file_face == "back":
         q_back.put(card_item)
     elif file_face == "cardback":
-=======
-    # Query google app to retrieve the card image with the specified drive ID
-    # Credit to https://tanaikech.github.io/2017/03/20/download-files-without-authorization-from-google-drive/
-    # The first request retrieves the file's name, so we can determine if it's been downloaded or not
-    r_info = requests.post(
-        "https://script.google.com/macros/s/AKfycbw90rkocSdppkEuyVdsTuZNslrhd5zNT3XMgfucNMM1JjhLl-Q/exec",
-        data={"id": cardinfo[0]}
-    )
-
-    filename_split = r_info.json()["name"].rsplit(".", 1)
-    filename = filename_split[0] + " (" + cardinfo[0] + ")." + filename_split[1]
-    filepath = cards_folder + "/" + filename
-
-    # Download the image if it doesn't exist, or if it does exist but it's empty
-    if not os.path.isfile(filepath) or os.path.getsize(filepath) <= 0:
-        # The second request for file contents
-        # This is in a while loop so it'll request multiple times if the first request(/s) don't return valid data
-        filecontents = []
-        while len(filecontents) <= 0:
-            r_contents = requests.post(
-                "https://script.google.com/macros/s/AKfycbzJxEePf99FQYbnLhWQZXOayIRBg_ayoX5mrA4eA49F1PFDdJY/exec",
-                data={"id": cardinfo[0]}
-            )
-            filecontents = r_contents.json()["result"]
-
-        # Download the image
-        f = open(filepath, "bw")
-        f.write(np.array(filecontents, dtype=np.uint8))
-        f.close()
-
-    # Add to the appropriate queue
-    card_item = (cards_folder + "/" + filename, text_to_list(cardinfo[1]))
-    if cardinfo[2] == "front":
-        q_front.put(card_item)
-    elif cardinfo[2] == "back":
-        q_back.put(card_item)
-    elif cardinfo[2] == "cardback":
->>>>>>> 9f9307ea
         q_cardback.put(card_item)
 
     # Increment progress bar
@@ -406,11 +314,7 @@
 
 
 def upload_card(driver, filepath):
-<<<<<<< HEAD
     if filepath != "" and os.path.isfile(filepath) and os.path.getsize(filepath) > 0:
-=======
-    if os.path.isfile(filepath):
->>>>>>> 9f9307ea
         num_elems = len(driver.find_elements_by_xpath("//*[contains(@id, 'upload_')]"))
 
         progress_container = driver.find_element_by_id("divFileProgressContainer")
@@ -420,11 +324,8 @@
             time.sleep(1)
             progress_container = driver.find_element_by_id("divFileProgressContainer")
 
-<<<<<<< HEAD
         # Maximum of 3 minute wait per image
         timeout_counter = 0
-=======
->>>>>>> 9f9307ea
         while True:
             try:
                 # Wait until the image has finished uploading
@@ -434,14 +335,11 @@
                     return elem[-1].get_attribute("pid")
 
                 time.sleep(1)
-<<<<<<< HEAD
                 timeout_counter += 1
                 if timeout_counter > 180:
                     # Failed to upload image - add it to error queue
                     q_error.put("Failed to upload image to MPC at path < {} >".format(filepath))
                     return ""
-=======
->>>>>>> 9f9307ea
             except UnexpectedAlertPresentException:
                 # If the user clicks on the window, alerts can pop up - we just want to dismiss these and move on
                 try:
@@ -450,7 +348,6 @@
                 except NoAlertPresentException:
                     pass
     else:
-<<<<<<< HEAD
         # Returns an empty string if the file does not exist
         return ""
 
@@ -491,24 +388,10 @@
         # XML is pre-3.0, and filename must be retrieved from google API request
         cardsinfo_front = [(x[0].text, x[1].text, "", "front") for x in root[1]]
         cardsinfo_back = [(x[0].text, x[1].text, "", "back") for x in root[2]]
-=======
-        return ValueError("Card image file not found.")
-
-
-def insert_card(driver, pid, slots):
-    # Use mpc's JS functions to insert cards without dragging/dropping
-    driver.execute_script("javascript: l = PageLayout.prototype")
-    for slot in slots:
-        # Insert the card into each slot and wait for the page to load before continuing
-        cmd = "javascript:l.applyDragPhoto(l.getElement3(\"dnImg\", {}), 0, \"{}\")".format(slot, pid)
-        driver.execute_script(cmd)
-        wait(driver)
->>>>>>> 9f9307ea
 
     cardsinfo_cardback = [(root[-1].text, "", "", "cardback")]
     cardsinfo = cardsinfo_front + cardsinfo_back + cardsinfo_cardback
 
-<<<<<<< HEAD
     print("Successfully read XML file. Starting card downloader and webdriver processes.")
 
     # Set up chrome driver window here to avoid tqdm issues
@@ -555,69 +438,4 @@
           "by adding it to your Saved Projects.\n"
           "Continue with saving or purchasing your order in-browser, and press Enter here \n"
           "to finish up when you're done.\n".format(mins, secs))
-    sys.exit(1)
-=======
-if __name__ == "__main__":
-    print("MPC Autofill initialising.")
-
-    # Parse XML doc
-    try:
-        tree = ET.parse(currdir + "/cards.xml")
-    except FileNotFoundError:
-        try:
-            tree = ET.parse(currdir + "/cards.xml.txt")
-        except FileNotFoundError:
-            input("cards.xml not found in this directory. Press enter to exit.")
-            sys.exit(0)
-    root = tree.getroot()
-
-    # Retrieve google drive IDs
-    cardsinfo_front = [(x[0].text, x[1].text, "front") for x in root[1]]
-    cardsinfo_back = [(x[0].text, x[1].text, "back") for x in root[2]]
-    cardsinfo_cardback = [(root[-1].text, "", "cardback")]
-    cardsinfo = cardsinfo_front + cardsinfo_back + cardsinfo_cardback
-
-    # On mpcautofill.com, the user can opt to not upload images to MPC, but rather to only download them
-    if root[0][3].text == "true":
-        print("Successfully read XML file. Starting card downloader process.")
-        # Create ThreadPoolExecutor to download card images with, and a progress bar for downloading
-        with ThreadPoolExecutor(max_workers=5) as pool, \
-            tqdm(position=0, total=len(cardsinfo), desc="DL", leave=True) as dl_progress:
-            # TODO: Not sure why this progress bar doesn't update like it does in the default autofill behaviour
-            # TODO: Also not sure why the progress bar disappears
-            for _ in pool.map(partial(download_card, dl_progress), cardsinfo):
-                dl_progress.update(1)
-            dl_progress.close()
-        print("")
-        input("All specified card images downloaded! Press enter to finish up.")
-    else:
-        print("Successfully read XML file. Starting card downloader and webdriver processes.")
-
-        # Set up chrome driver window here to avoid tqdm issues
-        chrome_options = Options()
-        chrome_options.add_argument('--log-level=3')
-        chrome_options.add_experimental_option('excludeSwitches', ['enable-logging'])
-        driver = webdriver.Chrome(ChromeDriverManager().install(), options=chrome_options)
-        driver.set_window_size(1200, 900)
-        driver.implicitly_wait(5)
-
-        # Create ThreadPoolExecutor to download card images with, and progress bars for downloading and uploading
-        with ThreadPoolExecutor(max_workers=5) as pool, \
-            tqdm(position=0, total=len(cardsinfo), desc="DL", leave=True) as dl_progress, \
-            tqdm(position=1, total=len(cardsinfo), desc="UL", leave=False) as ul_progress:
-            # Download each card image in parallel, with the same progress bar input each time
-            pool.map(partial(download_card, dl_progress), cardsinfo)
-            # Launch the main webdriver automation function
-            fill_cards(ul_progress, driver, root)
-            dl_progress.close()
-            ul_progress.close()
-        print("")
-        input("Autofill complete!\n"
-              "Cards are occasionally not uploaded properly with this tool.\n"
-              "Please review the order and ensure everything is as you desired before closing \n"
-              "closing MPC Autofill. If you need to make any changes to your order, you can \n"
-              "do so by first adding it to your Saved Projects.\n"
-              "Continue with saving or purchasing your order in-browser, and press enter to \n"
-              "finish up once complete.\n")
-        sys.exit(1)
->>>>>>> 9f9307ea
+    sys.exit(1)